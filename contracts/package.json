--- conflicted
+++ resolved
@@ -1,11 +1,7 @@
 {
   "name": "@thirdweb-dev/contracts",
   "description": "Collection of smart contracts deployable via the thirdweb SDK, dashboard and CLI",
-<<<<<<< HEAD
-  "version": "2.3.7-0",
-=======
   "version": "2.3.7",
->>>>>>> 21ec553f
   "license": "Apache-2.0",
   "repository": {
     "type": "git",
