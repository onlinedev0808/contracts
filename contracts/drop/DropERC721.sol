--- conflicted
+++ resolved
@@ -338,15 +338,8 @@
             _proofMaxQuantityPerTransaction
         );
 
-<<<<<<< HEAD
-        if (validMerkleProof) {
+        if (validMerkleProof && _proofMaxQuantityPerTransaction > 0) {
             // Mark the claimer's use of their position in the allowlist.
-=======
-        // if the current claim condition and has a merkle root and the provided proof is valid
-        // if validMerkleProof is false, it means that claim condition does not have a merkle root
-        // if invalid proofs are provided, the verifyClaimMerkleProof would revert.
-        if (validMerkleProof && _proofMaxQuantityPerTransaction > 0) {
->>>>>>> 4e567e0f
             claimCondition.limitMerkleProofClaim[activeConditionId].set(merkleProofIndex);
         }
 
