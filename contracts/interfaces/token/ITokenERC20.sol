// SPDX-License-Identifier: Apache-2.0
pragma solidity ^0.8.11;

import "@openzeppelin/contracts-upgradeable/token/ERC20/IERC20Upgradeable.sol";
import "@openzeppelin/contracts-upgradeable/token/ERC20/extensions/IERC20MetadataUpgradeable.sol";
import "@openzeppelin/contracts-upgradeable/token/ERC20/extensions/ERC20BurnableUpgradeable.sol";

interface ITokenERC20 is IERC20Upgradeable, IERC20MetadataUpgradeable {
    /**
     * @dev Destroys `amount` tokens from the caller.
     *
     * See {ERC20-_burn}.
     */
    function burn(uint256 amount) external;

    /**
     * @dev Destroys `amount` tokens from `account`, deducting from the caller's
     * allowance.
     *
     * See {ERC20-_burn} and {ERC20-allowance}.
     *
     * Requirements:
     *
     * - the caller must have allowance for ``accounts``'s tokens of at least
     * `amount`.
     */
    function burnFrom(address account, uint256 amount) external;

<<<<<<< HEAD
    /**
     *  @notice The body of a request to mint tokens.
     *
     *  @param to The receiver of the tokens to mint.
     *  @param primarySaleRecipient The receiver of the primary sale funds from the mint.
     *  @param quantity The quantity of tpkens to mint.
     *  @param price Price to pay for minting with the signature.
     *  @param currency The currency in which the price per token must be paid.
     *  @param validityStartTimestamp The unix timestamp after which the request is valid.
     *  @param validityEndTimestamp The unix timestamp after which the request expires.
     *  @param uid A unique identifier for the request.
     */
    struct MintRequest {
        address to;
        address primarySaleRecipient;
        uint256 quantity;
        uint256 price;
        address currency;
        uint128 validityStartTimestamp;
        uint128 validityEndTimestamp;
        bytes32 uid;
    }
=======
interface ITokenERC20 is IERC20Upgradeable {
>>>>>>> 33734ff1

    /// @dev Emitted when an account with MINTER_ROLE mints an NFT.
    event TokensMinted(address indexed mintedTo, uint256 quantityMinted);

    /**
     * @dev Creates `amount` new tokens for `to`.
     *
     * See {ERC20-_mint}.
     *
     * Requirements:
     *
     * - the caller must have the `MINTER_ROLE`.
     */
    function mintTo(address to, uint256 amount) external;
}<|MERGE_RESOLUTION|>--- conflicted
+++ resolved
@@ -26,33 +26,6 @@
      */
     function burnFrom(address account, uint256 amount) external;
 
-<<<<<<< HEAD
-    /**
-     *  @notice The body of a request to mint tokens.
-     *
-     *  @param to The receiver of the tokens to mint.
-     *  @param primarySaleRecipient The receiver of the primary sale funds from the mint.
-     *  @param quantity The quantity of tpkens to mint.
-     *  @param price Price to pay for minting with the signature.
-     *  @param currency The currency in which the price per token must be paid.
-     *  @param validityStartTimestamp The unix timestamp after which the request is valid.
-     *  @param validityEndTimestamp The unix timestamp after which the request expires.
-     *  @param uid A unique identifier for the request.
-     */
-    struct MintRequest {
-        address to;
-        address primarySaleRecipient;
-        uint256 quantity;
-        uint256 price;
-        address currency;
-        uint128 validityStartTimestamp;
-        uint128 validityEndTimestamp;
-        bytes32 uid;
-    }
-=======
-interface ITokenERC20 is IERC20Upgradeable {
->>>>>>> 33734ff1
-
     /// @dev Emitted when an account with MINTER_ROLE mints an NFT.
     event TokensMinted(address indexed mintedTo, uint256 quantityMinted);
 
