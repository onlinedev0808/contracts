// SPDX-License-Identifier: Apache-2.0
pragma solidity ^0.8.11;

interface IByocRegistry {
    /**
     *  @notice The data stored for a published contract.
     *
     *  @param contractId The integer identifier of this published contract. (publisher address, contractId) => published contract.
     *  @param  groupId The identifier for the group of published contracts that this published contract belongs to.
     *  @param publishMetadataUri The IPFS URI of the publish metadata.
     *  @param bytecodeHash The keccak256 hash of the contract bytecode.
     *  @param implementation (Optional) An implementation address that proxy contracts / clones can point to. Default value
     *                        if such an implementation does not exist - address(0);
     */
    struct CustomContract {
        uint256 contractId;
        bytes32 groupId;
        string publishMetadataUri;
        bytes32 bytecodeHash;
        address implementation;
    }

    /// @dev The set of all contracts published by a publisher.
    struct CustomContractSet {
        uint256 id;
        uint256 removed;
        mapping(uint256 => CustomContract) contractAtId;
    }

    /// @dev Emitted when the registry is paused.
    event Paused(bool isPaused);
    /// @dev Emitted when a publisher's approval of an operator is updated.
    event Approved(address indexed publisher, address indexed operator, bool isApproved);
    /// @dev Emitted when a contract is published.
    event ContractPublished(
        address indexed operator,
        address indexed publisher,
        uint256 indexed contractId,
        CustomContract publishedContract
    );
    /// @dev Emitted when a contract is unpublished.
    event ContractUnpublished(address indexed operator, address indexed publisher, uint256 indexed contractId);
<<<<<<< HEAD
=======
    /// @dev Emitted when a contract is deployed.
    event ContractDeployed(
        address indexed deployer,
        address indexed publisher,
        uint256 indexed contractId,
        address deployedContract
    );
>>>>>>> 21bdb5c7

    /**
     *  @notice Returns whether a publisher has approved an operator to publish / unpublish contracts on their behalf.
     *
     *  @param publisher The address of the publisher.
     *  @param operator The address of the operator who publishes/unpublishes on behalf of the publisher.
     *
     *  @return isApproved Whether the publisher has approved the operator to publish / unpublish contracts on their behalf.
     */
    function isApprovedByPublisher(address publisher, address operator) external view returns (bool isApproved);

    /**
     *  @notice Lets a publisher (caller) approve an operator to publish / unpublish contracts on their behalf.
     *
     *  @param operator The address of the operator who publishes/unpublishes on behalf of the publisher.
     *  @param toApprove whether to an operator to publish / unpublish contracts on the publisher's behalf.
     */
    function approveOperator(address operator, bool toApprove) external;

    /**
     *  @notice Returns all contracts published by a publisher.
     *
     *  @param publisher The address of the publisher.
     *
     *  @return published An array of all contracts published by the publisher.
     */
    function getAllPublishedContracts(address publisher) external view returns (CustomContract[] memory published);

    /**
     *  @notice Returns a group of contracts published by a publisher.
     *
     *  @param publisher The address of the publisher.
     *  @param groupId The identifier for a group of published contracts.
     *
     *  @return published The desired contracts published by the publisher.
     */
    function getPublishedContractGroup(address publisher, bytes32 groupId) external view returns (CustomContract[] memory published);

    /**
     *  @notice Returns a given contract published by a publisher.
     *
     *  @param publisher The address of the publisher.
     *  @param contractId The unique integer identifier of the published contract. (publisher address, contractId) => published contract.
     *
     *  @return published The desired contract published by the publisher.
     */
    function getPublishedContract(address publisher, uint256 contractId)
        external
        view
        returns (CustomContract memory published);

    /**
     *  @notice Let's an account publish a contract. The account must be approved by the publisher, or be the publisher.
     *
     *  @param publisher The address of the publisher.
     *  @param publishMetadataUri The IPFS URI of the publish metadata.
     *  @param bytecodeHash The keccak256 hash of the contract bytecode.
     *  @param implementation (Optional) An implementation address that proxy contracts / clones can point to. Default value
     *                        if such an implementation does not exist - address(0);
     *  @param  groupId The identifier for the group of published contracts that the contract-to-publish belongs to.
     *
     *  @return contractId The unique integer identifier of the published contract. (publisher address, contractId) => published contract.
     */
<<<<<<< HEAD
    function publishContract(address publisher, string memory publishMetadataUri, bytes32 bytecodeHash, address implementation, bytes32 groupId) external returns (uint256 contractId);
=======
    function publishContract(
        address publisher,
        string memory publishMetadataUri,
        bytes32 bytecodeHash,
        address implementation
    ) external returns (uint256 contractId);
>>>>>>> 21bdb5c7

    /**
     *  @notice Let's an account unpublish a contract. The account must be approved by the publisher, or be the publisher.
     *
     *  @param publisher The address of the publisher.
     *  @param contractId The unique integer identifier of the published contract. (publisher address, contractId) => published contract.
     */
    function unpublishContract(address publisher, uint256 contractId) external;
<<<<<<< HEAD
=======

    /**
     *  @notice Deploys an instance of a published contract directly.
     *
     *  @param publisher The address of the publisher.
     *  @param contractId The unique integer identifier of the published contract. (publisher address, contractId) => published contract.
     *  @param contractBytecode The bytecode of the contract to deploy.
     *  @param constructorArgs The encoded constructor args to deploy the contract with.
     *  @param salt The salt to use in the CREATE2 contract deployment.
     *  @param value The native token value to pass to the contract on deployment.
     *
     *  @return deployedAddress The address of the contract deployed.
     */
    function deployInstance(
        address publisher,
        uint256 contractId,
        bytes memory contractBytecode,
        bytes memory constructorArgs,
        bytes32 salt,
        uint256 value
    ) external returns (address deployedAddress);

    /**
     *  @notice Deploys a clone pointing to an implementation of a published contract.
     *
     *  @param publisher The address of the publisher.
     *  @param contractId The unique integer identifier of the published contract. (publisher address, contractId) => published contract.
     *  @param initializeData The encoded function call to initialize the contract with.
     *  @param salt The salt to use in the CREATE2 contract deployment.
     *  @param value The native token value to pass to the contract on deployment.
     *
     *  @return deployedAddress The address of the contract deployed.
     */
    function deployInstanceProxy(
        address publisher,
        uint256 contractId,
        bytes memory initializeData,
        bytes32 salt,
        uint256 value
    ) external returns (address deployedAddress);
>>>>>>> 21bdb5c7
}<|MERGE_RESOLUTION|>--- conflicted
+++ resolved
@@ -40,16 +40,6 @@
     );
     /// @dev Emitted when a contract is unpublished.
     event ContractUnpublished(address indexed operator, address indexed publisher, uint256 indexed contractId);
-<<<<<<< HEAD
-=======
-    /// @dev Emitted when a contract is deployed.
-    event ContractDeployed(
-        address indexed deployer,
-        address indexed publisher,
-        uint256 indexed contractId,
-        address deployedContract
-    );
->>>>>>> 21bdb5c7
 
     /**
      *  @notice Returns whether a publisher has approved an operator to publish / unpublish contracts on their behalf.
@@ -113,16 +103,7 @@
      *
      *  @return contractId The unique integer identifier of the published contract. (publisher address, contractId) => published contract.
      */
-<<<<<<< HEAD
     function publishContract(address publisher, string memory publishMetadataUri, bytes32 bytecodeHash, address implementation, bytes32 groupId) external returns (uint256 contractId);
-=======
-    function publishContract(
-        address publisher,
-        string memory publishMetadataUri,
-        bytes32 bytecodeHash,
-        address implementation
-    ) external returns (uint256 contractId);
->>>>>>> 21bdb5c7
 
     /**
      *  @notice Let's an account unpublish a contract. The account must be approved by the publisher, or be the publisher.
@@ -131,47 +112,4 @@
      *  @param contractId The unique integer identifier of the published contract. (publisher address, contractId) => published contract.
      */
     function unpublishContract(address publisher, uint256 contractId) external;
-<<<<<<< HEAD
-=======
-
-    /**
-     *  @notice Deploys an instance of a published contract directly.
-     *
-     *  @param publisher The address of the publisher.
-     *  @param contractId The unique integer identifier of the published contract. (publisher address, contractId) => published contract.
-     *  @param contractBytecode The bytecode of the contract to deploy.
-     *  @param constructorArgs The encoded constructor args to deploy the contract with.
-     *  @param salt The salt to use in the CREATE2 contract deployment.
-     *  @param value The native token value to pass to the contract on deployment.
-     *
-     *  @return deployedAddress The address of the contract deployed.
-     */
-    function deployInstance(
-        address publisher,
-        uint256 contractId,
-        bytes memory contractBytecode,
-        bytes memory constructorArgs,
-        bytes32 salt,
-        uint256 value
-    ) external returns (address deployedAddress);
-
-    /**
-     *  @notice Deploys a clone pointing to an implementation of a published contract.
-     *
-     *  @param publisher The address of the publisher.
-     *  @param contractId The unique integer identifier of the published contract. (publisher address, contractId) => published contract.
-     *  @param initializeData The encoded function call to initialize the contract with.
-     *  @param salt The salt to use in the CREATE2 contract deployment.
-     *  @param value The native token value to pass to the contract on deployment.
-     *
-     *  @return deployedAddress The address of the contract deployed.
-     */
-    function deployInstanceProxy(
-        address publisher,
-        uint256 contractId,
-        bytes memory initializeData,
-        bytes32 salt,
-        uint256 value
-    ) external returns (address deployedAddress);
->>>>>>> 21bdb5c7
 }